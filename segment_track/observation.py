--- conflicted
+++ resolved
@@ -21,11 +21,8 @@
     point_cloud: np.ndarray = None  # n-by-3 matrix. Each row is a 3D point.
     keypoints: List[cv.KeyPoint] = None
     descriptors: np.ndarray = None
-<<<<<<< HEAD
+    clip_embedding: np.ndarray = None
     voxel_grid: Dict[float, VoxelGrid] = field(default_factory=dict)
-=======
-    clip_embedding: np.ndarray = None
->>>>>>> 6b51cbdc
 
     def copy(self, include_mask: bool = True, include_ptcld = False):
         ptcld_copy = None
